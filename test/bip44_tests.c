/**********************************************************************
 * Copyright (c) 2015 Jonas Schnelli                                  *
 * Copyright (c) 2022 bluezr                                          *
 * Copyright (c) 2022 edtubbs                                         *
 * Copyright (c) 2022 michilumin                                      *
 * Copyright (c) 2022 The Dogecoin Foundation                         *
 * Distributed under the MIT software license, see the accompanying   *
 * file COPYING or http://www.opensource.org/licenses/mit-license.php.*
 **********************************************************************/

#include "utest.h"

#include <stdio.h>
#include <dogecoin/bip32.h>
#include <dogecoin/bip39.h>
#include <dogecoin/bip44.h>
#include <dogecoin/utils.h>

void test_bip44()
{
    /* Initialize variables */
    int result;
    dogecoin_hdnode node;
    dogecoin_hdnode bip44_key;
    char mnemonic[256] = "";
    size_t length;
    char keypath[BIP44_KEY_PATH_MAX_LENGTH + 1] = "";

    /* generate mnemonic(s) */
    #define MAX_MNEMONIC_LENGTH 1024
    char *words = NULL;
    const char *entropy = "00000000000000000000000000000000";

    /* allocate space for mnemonics */
    words = malloc(sizeof(char) * MAX_MNEMONIC_LENGTH);
    if (words == NULL) {
        fprintf(stderr, "ERROR: Failed to allocate memory for mnemonic\n");
    }
    memset(words, '\0', MAX_MNEMONIC_LENGTH);

<<<<<<< HEAD
    debug_print("\nTests with known entropy values\n", NULL);
=======
    debug_print ("\nTests with known entropy values\n", NULL);
>>>>>>> 718b2fa1
    dogecoin_generate_mnemonic ("128", "eng", " ", entropy, NULL, &length, words);
    u_assert_mem_eq(words, "abandon abandon abandon abandon abandon abandon abandon abandon abandon abandon abandon about", length);


    // Convert mnemonic to seed
<<<<<<< HEAD
//    dogecoin_seed_from_mnemonic (words, "", seed);
    seed_hex = utils_uint8_to_hex(seed, 16);
    debug_print("%s\n", seed_hex);
=======
    uint8_t* seed = malloc(64);
    memset(seed, 0, 64);
//    seed = utils_hex_to_uint8("000102030405060708090a0b0c0d0e0f");
    const uint8_t* test_seed = utils_hex_to_uint8("5eb00bbddcf069084889a8ab9155568165f5c453ccb85e70811aaed6f6da5fc19a5ac40b389cd370d086206dec8aa6c43daea6690f20ad3d8d48b2d2ce9e38e4");
    dogecoin_seed_from_mnemonic (words, "", seed);
    u_assert_mem_eq(seed, test_seed, 64);


    char* seed_hex;
    seed_hex = utils_uint8_to_hex(seed, 64);
    debug_print ("%s\n", seed_hex);
>>>>>>> 718b2fa1

    // Generate the root key from the seed
    result = dogecoin_hdnode_from_seed(seed, 64, &node);
    u_assert_int_eq(result, true);

    // Print the root key
    char root_key_str[112];
    dogecoin_hdnode_serialize_public(&node, &dogecoin_chainparams_main, root_key_str, sizeof(root_key_str));
    debug_print("BIP32 root pub key: %s\n", root_key_str);
    dogecoin_hdnode_serialize_private(&node, &dogecoin_chainparams_main, root_key_str, sizeof(root_key_str));
    debug_print("BIP32 root prv key: %s\n", root_key_str);

    char* change_level = BIP44_CHANGE_EXTERNAL;
    for (int i = 0; i <= 1; i++) {
        if (i==1)
            change_level = BIP44_CHANGE_INTERNAL;

<<<<<<< HEAD
    // Print the BIP 44 extended private key
    char bip44_private_key[112];
    dogecoin_hdnode_serialize_private(&bip44_key, &dogecoin_chainparams_main, bip44_private_key, sizeof(bip44_private_key));
    debug_print("BIP 44 extended private key: %s\n", bip44_private_key);
=======
        // Derive the BIP 44 extended key
        result = derive_bip44_extended_private_key(&node, BIP44_FIRST_ACCOUNT_NODE, NULL, change_level, 0, keypath, &bip44_key);
        u_assert_int_eq(result, 0);

        // Print the BIP 44 extended private key
        char bip44_private_key[112];
        dogecoin_hdnode_serialize_private(&bip44_key, &dogecoin_chainparams_main, bip44_private_key, sizeof(bip44_private_key));
        debug_print("BIP44 extended private key: %s\n", bip44_private_key);
>>>>>>> 718b2fa1

        char str[112];
//    result = dogecoin_hdnode_deserialize(str, &dogecoin_chainparams_main, &node);
//    u_assert_int_eq(result, true);
//    u_assert_mem_eq(&node, &node2, sizeof(dogecoin_hdnode));

//    u_assert_str_eq(str, "DQKnfKgsqVDxXjcCUKSs8Xz7bDe2SNcyof");

<<<<<<< HEAD
    // Print the BIP 44 extended public key
    char bip44_public_key[112];
    dogecoin_hdnode_serialize_public(&bip44_key, &dogecoin_chainparams_main, bip44_public_key, sizeof(bip44_public_key));
    debug_print("BIP 44 extended public key: %s\n", bip44_public_key);

    debug_print("Derived Addresses\n");
=======
        // Print the BIP 44 extended public key
        char bip44_public_key[112];
        dogecoin_hdnode_serialize_public(&bip44_key, &dogecoin_chainparams_main, bip44_public_key, sizeof(bip44_public_key));
        debug_print("BIP44 extended public key: %s\n", bip44_public_key);

        debug_print("Derived Addresses\n", NULL);
>>>>>>> 718b2fa1

        for (uint32_t index = BIP44_FIRST_ACCOUNT_NODE; index < BIP44_ADDRESS_GAP_LIMIT; index++) {
            // Derive the addresses
            result = derive_bip44_extended_private_key(&node, BIP44_FIRST_ACCOUNT_NODE, &index, change_level, BIP44_HARDENED_ADDRESS, keypath, &bip44_key);
            u_assert_int_eq(result, 0);

<<<<<<< HEAD
        // Print the private key
        dogecoin_hdnode_serialize_private(&bip44_key, &dogecoin_chainparams_main, bip44_private_key, sizeof(bip44_private_key));
        debug_print("private key: %s\n", utils_uint8_to_hex(bip44_key.private_key, sizeof(bip44_key.private_key)));
        debug_print("private key (serialized): %s\n", bip44_private_key);

        // Print the public key
        dogecoin_hdnode_serialize_public(&bip44_key, &dogecoin_chainparams_main, bip44_public_key, sizeof(bip44_public_key));
        debug_print("public key: %s\n", utils_uint8_to_hex(bip44_key.public_key, sizeof(bip44_key.public_key)));
        debug_print("public key (serialized): %s\n", bip44_public_key);

        dogecoin_hdnode_get_p2pkh_address(&bip44_key, &dogecoin_chainparams_main, str, sizeof(str));
        debug_print("Address: %s\n", str);
=======
            // Print the private key
            dogecoin_hdnode_serialize_private(&bip44_key, &dogecoin_chainparams_main, bip44_private_key, sizeof(bip44_private_key));
            debug_print("private key: %s\n", utils_uint8_to_hex(bip44_key.private_key, sizeof(bip44_key.private_key)));
            debug_print("private key (serialized): %s\n", bip44_private_key);

            // Print the public key
            dogecoin_hdnode_serialize_public(&bip44_key, &dogecoin_chainparams_main, bip44_public_key, sizeof(bip44_public_key));
            debug_print("public key: %s\n", utils_uint8_to_hex(bip44_key.public_key, sizeof(bip44_key.public_key)));
            debug_print("public key (serialized): %s\n", bip44_public_key);

            dogecoin_hdnode_get_p2pkh_address(&bip44_key, &dogecoin_chainparams_main, str, sizeof(str));
            debug_print("Address: %s\n", str);
        }
>>>>>>> 718b2fa1
    }

    free (words);
    free (seed);
}




<|MERGE_RESOLUTION|>--- conflicted
+++ resolved
@@ -38,21 +38,13 @@
     }
     memset(words, '\0', MAX_MNEMONIC_LENGTH);
 
-<<<<<<< HEAD
-    debug_print("\nTests with known entropy values\n", NULL);
-=======
+
     debug_print ("\nTests with known entropy values\n", NULL);
->>>>>>> 718b2fa1
     dogecoin_generate_mnemonic ("128", "eng", " ", entropy, NULL, &length, words);
     u_assert_mem_eq(words, "abandon abandon abandon abandon abandon abandon abandon abandon abandon abandon abandon about", length);
 
 
     // Convert mnemonic to seed
-<<<<<<< HEAD
-//    dogecoin_seed_from_mnemonic (words, "", seed);
-    seed_hex = utils_uint8_to_hex(seed, 16);
-    debug_print("%s\n", seed_hex);
-=======
     uint8_t* seed = malloc(64);
     memset(seed, 0, 64);
 //    seed = utils_hex_to_uint8("000102030405060708090a0b0c0d0e0f");
@@ -64,7 +56,6 @@
     char* seed_hex;
     seed_hex = utils_uint8_to_hex(seed, 64);
     debug_print ("%s\n", seed_hex);
->>>>>>> 718b2fa1
 
     // Generate the root key from the seed
     result = dogecoin_hdnode_from_seed(seed, 64, &node);
@@ -82,12 +73,6 @@
         if (i==1)
             change_level = BIP44_CHANGE_INTERNAL;
 
-<<<<<<< HEAD
-    // Print the BIP 44 extended private key
-    char bip44_private_key[112];
-    dogecoin_hdnode_serialize_private(&bip44_key, &dogecoin_chainparams_main, bip44_private_key, sizeof(bip44_private_key));
-    debug_print("BIP 44 extended private key: %s\n", bip44_private_key);
-=======
         // Derive the BIP 44 extended key
         result = derive_bip44_extended_private_key(&node, BIP44_FIRST_ACCOUNT_NODE, NULL, change_level, 0, keypath, &bip44_key);
         u_assert_int_eq(result, 0);
@@ -96,50 +81,21 @@
         char bip44_private_key[112];
         dogecoin_hdnode_serialize_private(&bip44_key, &dogecoin_chainparams_main, bip44_private_key, sizeof(bip44_private_key));
         debug_print("BIP44 extended private key: %s\n", bip44_private_key);
->>>>>>> 718b2fa1
 
         char str[112];
-//    result = dogecoin_hdnode_deserialize(str, &dogecoin_chainparams_main, &node);
-//    u_assert_int_eq(result, true);
-//    u_assert_mem_eq(&node, &node2, sizeof(dogecoin_hdnode));
 
-//    u_assert_str_eq(str, "DQKnfKgsqVDxXjcCUKSs8Xz7bDe2SNcyof");
-
-<<<<<<< HEAD
-    // Print the BIP 44 extended public key
-    char bip44_public_key[112];
-    dogecoin_hdnode_serialize_public(&bip44_key, &dogecoin_chainparams_main, bip44_public_key, sizeof(bip44_public_key));
-    debug_print("BIP 44 extended public key: %s\n", bip44_public_key);
-
-    debug_print("Derived Addresses\n");
-=======
         // Print the BIP 44 extended public key
         char bip44_public_key[112];
         dogecoin_hdnode_serialize_public(&bip44_key, &dogecoin_chainparams_main, bip44_public_key, sizeof(bip44_public_key));
         debug_print("BIP44 extended public key: %s\n", bip44_public_key);
 
         debug_print("Derived Addresses\n", NULL);
->>>>>>> 718b2fa1
 
         for (uint32_t index = BIP44_FIRST_ACCOUNT_NODE; index < BIP44_ADDRESS_GAP_LIMIT; index++) {
             // Derive the addresses
             result = derive_bip44_extended_private_key(&node, BIP44_FIRST_ACCOUNT_NODE, &index, change_level, BIP44_HARDENED_ADDRESS, keypath, &bip44_key);
             u_assert_int_eq(result, 0);
 
-<<<<<<< HEAD
-        // Print the private key
-        dogecoin_hdnode_serialize_private(&bip44_key, &dogecoin_chainparams_main, bip44_private_key, sizeof(bip44_private_key));
-        debug_print("private key: %s\n", utils_uint8_to_hex(bip44_key.private_key, sizeof(bip44_key.private_key)));
-        debug_print("private key (serialized): %s\n", bip44_private_key);
-
-        // Print the public key
-        dogecoin_hdnode_serialize_public(&bip44_key, &dogecoin_chainparams_main, bip44_public_key, sizeof(bip44_public_key));
-        debug_print("public key: %s\n", utils_uint8_to_hex(bip44_key.public_key, sizeof(bip44_key.public_key)));
-        debug_print("public key (serialized): %s\n", bip44_public_key);
-
-        dogecoin_hdnode_get_p2pkh_address(&bip44_key, &dogecoin_chainparams_main, str, sizeof(str));
-        debug_print("Address: %s\n", str);
-=======
             // Print the private key
             dogecoin_hdnode_serialize_private(&bip44_key, &dogecoin_chainparams_main, bip44_private_key, sizeof(bip44_private_key));
             debug_print("private key: %s\n", utils_uint8_to_hex(bip44_key.private_key, sizeof(bip44_key.private_key)));
@@ -153,13 +109,8 @@
             dogecoin_hdnode_get_p2pkh_address(&bip44_key, &dogecoin_chainparams_main, str, sizeof(str));
             debug_print("Address: %s\n", str);
         }
->>>>>>> 718b2fa1
     }
 
     free (words);
     free (seed);
-}
-
-
-
-
+}